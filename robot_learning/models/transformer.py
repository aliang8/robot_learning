import numpy as np
import torch
from omegaconf import DictConfig
from robot_learning.models.utils.utils import get_activation_fn
from torch import Tensor, nn

<<<<<<< HEAD
=======
from robot_learning.models.utils.utils import get_activation_fn
from robot_learning.utils.logger import log

>>>>>>> 2eaa180d

class TransformerEncoder(nn.Module):
    """Convenience module for running multiple encoder layers, maybe followed by normalization."""

    def __init__(self, cfg: DictConfig):
        super().__init__()
        self.layers = nn.ModuleList(
            [TransformerEncoderLayer(cfg) for _ in range(cfg.n_encoder_layers)]
        )
        self.norm = nn.LayerNorm(cfg.dim_model) if cfg.pre_norm else nn.Identity()

    def forward(self, x: Tensor, pos_embed: Tensor | None = None) -> Tensor:
        for layer in self.layers:
            x = layer(x, pos_embed=pos_embed)
        x = self.norm(x)
        return x


class TransformerEncoderLayer(nn.Module):
    def __init__(self, cfg: DictConfig):
        super().__init__()
        self.self_attn = nn.MultiheadAttention(
            embed_dim=cfg.dim_model,
            num_heads=cfg.n_heads,
            dropout=cfg.dropout,
            batch_first=True,
        )

        # Feed forward layers.
        self.linear1 = nn.Linear(cfg.dim_model, cfg.dim_feedforward)
        self.dropout = nn.Dropout(cfg.dropout)
        self.linear2 = nn.Linear(cfg.dim_feedforward, cfg.dim_model)

        self.norm1 = nn.LayerNorm(cfg.dim_model)
        self.norm2 = nn.LayerNorm(cfg.dim_model)
        self.dropout1 = nn.Dropout(cfg.dropout)
        self.dropout2 = nn.Dropout(cfg.dropout)

        self.activation = get_activation_fn(cfg.feedforward_activation)
        self.pre_norm = cfg.pre_norm

    def forward(self, x, pos_embed: Tensor | None = None) -> Tensor:
        skip = x
        if self.pre_norm:
            x = self.norm1(x)
        q = k = x if pos_embed is None else x + pos_embed
        x = self.self_attn(q, k, value=x, need_weights=False)[0]

        # residual connection
        x = skip + self.dropout1(x)

        if self.pre_norm:
            skip = x
            x = self.norm2(x)
        else:
            # if post-norm, we apply norm after the residual connection
            x = self.norm1(x)
            skip = x

        x = self.linear2(self.dropout(self.activation(self.linear1(x))))
        x = skip + self.dropout2(x)

        # for post-norm, we apply again after residual connection
        if not self.pre_norm:
            x = self.norm2(x)
        return x


class TransformerDecoder(nn.Module):
    def __init__(self, cfg: DictConfig):
        """Convenience module for running multiple decoder layers followed by normalization."""
        super().__init__()
        self.layers = nn.ModuleList(
            [TransformerDecoderLayer(cfg) for _ in range(cfg.n_decoder_layers)]
        )
        self.norm = nn.LayerNorm(cfg.dim_model)

    def forward(
        self,
        x: Tensor,
        encoder_out: Tensor,
        decoder_pos_embed: Tensor | None = None,
        encoder_pos_embed: Tensor | None = None,
        causal: bool = True,
    ) -> Tensor:
        for layer in self.layers:
            x = layer(
                x,
                encoder_out,
                decoder_pos_embed=decoder_pos_embed,
                encoder_pos_embed=encoder_pos_embed,
                causal=causal,
            )
        if self.norm is not None:
            x = self.norm(x)
        return x


class TransformerDecoderLayer(nn.Module):
    def __init__(self, cfg: DictConfig):
        super().__init__()
        self.self_attn = nn.MultiheadAttention(
            cfg.dim_model, cfg.n_heads, dropout=cfg.dropout, batch_first=True
        )
        self.cross_attn = nn.MultiheadAttention(
            cfg.dim_model, cfg.n_heads, dropout=cfg.dropout, batch_first=True
        )

        # Feed forward layers.
        self.linear1 = nn.Linear(cfg.dim_model, cfg.dim_feedforward)
        self.dropout = nn.Dropout(cfg.dropout)
        self.linear2 = nn.Linear(cfg.dim_feedforward, cfg.dim_model)

        self.norm1 = nn.LayerNorm(cfg.dim_model)
        self.norm2 = nn.LayerNorm(cfg.dim_model)
        self.norm3 = nn.LayerNorm(cfg.dim_model)
        self.dropout1 = nn.Dropout(cfg.dropout)
        self.dropout2 = nn.Dropout(cfg.dropout)
        self.dropout3 = nn.Dropout(cfg.dropout)

        self.activation = get_activation_fn(cfg.feedforward_activation)
        self.pre_norm = cfg.pre_norm

    def maybe_add_pos_embed(self, tensor: Tensor, pos_embed: Tensor | None) -> Tensor:
        return tensor if pos_embed is None else tensor + pos_embed

    def forward(
        self,
        x: Tensor,
        encoder_out: Tensor,
        decoder_pos_embed: Tensor | None = None,
        encoder_pos_embed: Tensor | None = None,
        causal: bool = True,
    ) -> Tensor:
        """
        Args:
            x: (Batch, Decoder Sequence, Channel) tensor of input tokens.
            encoder_out: (B, Encoder Sequence, C) output features from the last layer of the encoder we are
                cross-attending with.
            decoder_pos_embed: (ES, 1, C) positional embedding for keys (from the encoder).
            encoder_pos_embed: (DS, 1, C) Positional_embedding for the queries (from the decoder).
        Returns:
            (DS, B, C) tensor of decoder output features.
        """
        skip = x
        if self.pre_norm:
            x = self.norm1(x)
        q = k = self.maybe_add_pos_embed(x, decoder_pos_embed)

        # TODO: add the mask in case there are padded tokens in the decoder sequence

        # select just the output, not the attention weights
        x = self.self_attn(q, k, value=x, need_weights=False)[0]
        x = skip + self.dropout1(x)
        if self.pre_norm:
            skip = x
            x = self.norm2(x)
        else:
            x = self.norm1(x)
            skip = x

        # Cross-attention causal mask (decoder sequence length x encoder sequence length)
        if causal:
            cross_attn_mask = torch.full(
                (x.size(1), encoder_out.size(1)),
                -np.inf,
                device=x.device,
                dtype=x.dtype,
            )
            cross_attn_mask = torch.triu(cross_attn_mask, diagonal=1)
        else:
            cross_attn_mask = None

        x = self.cross_attn(
            query=self.maybe_add_pos_embed(x, decoder_pos_embed),
            key=self.maybe_add_pos_embed(encoder_out, encoder_pos_embed),
            value=encoder_out,
            attn_mask=cross_attn_mask,
            is_causal=causal,
            need_weights=False,
        )[0]

        x = skip + self.dropout2(x)
        if self.pre_norm:
            skip = x
            x = self.norm3(x)
        else:
            x = self.norm2(x)
            skip = x
        x = self.linear2(self.dropout(self.activation(self.linear1(x))))
        x = skip + self.dropout3(x)
        if not self.pre_norm:
            x = self.norm3(x)
        return x
<|MERGE_RESOLUTION|>--- conflicted
+++ resolved
@@ -1,15 +1,11 @@
 import numpy as np
 import torch
 from omegaconf import DictConfig
-from robot_learning.models.utils.utils import get_activation_fn
 from torch import Tensor, nn
 
-<<<<<<< HEAD
-=======
 from robot_learning.models.utils.utils import get_activation_fn
 from robot_learning.utils.logger import log
 
->>>>>>> 2eaa180d
 
 class TransformerEncoder(nn.Module):
     """Convenience module for running multiple encoder layers, maybe followed by normalization."""
@@ -203,4 +199,4 @@
         x = skip + self.dropout3(x)
         if not self.pre_norm:
             x = self.norm3(x)
-        return x
+        return x