--- conflicted
+++ resolved
@@ -35,11 +35,6 @@
     states: BTX
     actions: BT
     rewards: BT = None
-<<<<<<< HEAD
-    observations: BTX = None
-    next_observations: np.ndarray = None
-=======
->>>>>>> 2eaa180d
     dones: np.ndarray = None
     timestep: BT = None
     latent_actions: np.ndarray = None
@@ -48,25 +43,6 @@
     is_last: BT = None
     is_terminal: BT = None
     discount: BT = None
-<<<<<<< HEAD
-    images: BTHWC = None
-    image_embeddings: BT = None
-    embeddings: BT = None
-    env_state: np.ndarray = None
-    points: np.ndarray = None
-    points_viz: np.ndarray = None
-    points_mask: np.ndarray = None
-    external_imgs: BTHWC = None
-    wrist_imgs: BTHWC = None
-    over_shoulder_imgs: BTHWC = None
-    depth_imgs: BTHWC = None
-    external_img_embeds: BT = None
-    over_shoulder_img_embeds: BT = None
-    wrist_img_embeds: BT = None
-    wrist_image_embeddings: BTX = None
-    costs: BT = None
-    gmflow: BTHWC = None
-=======
 
     # Additional arbitrary arguments
     _extra_fields: dict = None
@@ -93,5 +69,4 @@
             actions=actions,
             **standard_kwargs,
             _extra_fields=extra_kwargs,
-        )
->>>>>>> 2eaa180d
+        )