--- conflicted
+++ resolved
@@ -1,10 +1,7 @@
 import collections
-<<<<<<< HEAD
 import pickle as pkl
 import random
-=======
 from types import SimpleNamespace
->>>>>>> 58528c66
 from typing import Dict
 
 import blosc
@@ -12,6 +9,7 @@
 import torch
 import yaml
 from omegaconf import DictConfig
+
 from robot_learning.utils.logger import log
 
 DEFAULT_DEVICE = torch.device("cuda" if torch.cuda.is_available() else "cpu")
@@ -76,7 +74,6 @@
         return x
 
 
-<<<<<<< HEAD
 def set_seed(seed):
     torch.manual_seed(seed)
     torch.cuda.manual_seed_all(seed)
@@ -102,7 +99,8 @@
     with open(path, "wb") as f:
         compressed_data = blosc.compress(pkl.dumps(data))
         f.write(compressed_data)
-=======
+
+
 def load_config_as_namespace(config_file):
     with open(config_file, "r") as file:
         config_dict = yaml.safe_load(file)
@@ -124,5 +122,4 @@
     elif isinstance(d, list):
         return [convert_dict_to_namespace(item) for item in d]
     else:
-        return d
->>>>>>> 58528c66
+        return d